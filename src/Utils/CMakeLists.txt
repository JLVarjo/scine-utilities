--- conflicted
+++ resolved
@@ -44,11 +44,7 @@
   WINDOWS_EXPORT_ALL_SYMBOLS ON
 )
 
-<<<<<<< HEAD
-if(MSVC) 
-=======
 if(MSVC)
->>>>>>> 8c6c5bf1
   target_compile_options(UtilsOS PRIVATE /bigobj /MP /openmp-)
 endif()
 
@@ -66,11 +62,7 @@
     symspg_objects
 )
 
-<<<<<<< HEAD
-if(MSVC) 
-=======
 if(MSVC)
->>>>>>> 8c6c5bf1
   target_compile_definitions(UtilsOS PUBLIC BOOST_ALL_NO_LIB)
 endif()
 
@@ -148,18 +140,10 @@
     COPY ${CMAKE_CURRENT_SOURCE_DIR}/Tests/Resources
     DESTINATION ${CMAKE_CURRENT_BINARY_DIR}
   )
-<<<<<<< HEAD
-  
-  if(MSVC) 
-    target_compile_options(UtilsOS_tests PRIVATE /bigobj /MP /openmp-)
-  endif()
-  
-=======
 
   if(MSVC)
     target_compile_options(UtilsOS_tests PRIVATE /bigobj /MP /openmp-)
   endif()
->>>>>>> 8c6c5bf1
 endif()
 
 # Python bindings
